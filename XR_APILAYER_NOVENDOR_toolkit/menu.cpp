--- conflicted
+++ resolved
@@ -356,8 +356,6 @@
             }
         }
 
-<<<<<<< HEAD
-        // void render(std::shared_ptr<ITexture> renderTarget) const override {
         void render(uint32_t renderWidth,
                     uint32_t renderHeight,
                     utilities::Eye renderEye,
@@ -366,37 +364,12 @@
             const float leftAlign = (renderWidth - m_menuBackgroundWidth) / 2 + offsetEye.x;
             const float topAlign = (renderHeight - m_menuBackgroundHeight) / 2 + offsetEye.y;
 
-            // const float centerAlign = leftAlign + m_menuBackgroundWidth / 2;
-            // const float rightAlign = leftAlign + m_menuBackgroundWidth;
 
             const float fontSize = m_configManager->getValue(SettingMenuFontSize) * 0.75f; // pt -> px
 
             const auto menuTimeout = m_state != MenuState::Splash
                                          ? m_configManager->getEnumValue<MenuTimeout>(SettingMenuTimeout)
                                          : MenuTimeout::None;
-=======
-        void render(std::shared_ptr<ITexture> renderTarget, std::optional<utilities::Eye> eye) const override {
-            const auto& renderTargetInfo = renderTarget->getInfo();
-
-            // Legacy menu support.
-            float rightEyeOffset = 2.f * (m_projCenter[1].x - m_projCenter[0].x) * renderTargetInfo.width +
-                                   -m_configManager->getValue(SettingMenuEyeOffset);
-            const float eyeOffset = (eye && eye == Eye::Right) ? rightEyeOffset : 0.f;
-
-            const float leftAlign = (renderTargetInfo.width - m_menuBackgroundWidth) / 2 + eyeOffset;
-            const float centerAlign = leftAlign + m_menuBackgroundWidth / 2 + eyeOffset;
-            const float rightAlign = leftAlign + m_menuBackgroundWidth + eyeOffset;
-            const float topAlign = (renderTargetInfo.height - m_menuBackgroundHeight) / 2;
-
-            const float fontSize = m_configManager->getValue(SettingMenuFontSize) * 0.75f; // pt -> px
-
-            const double timeouts[to_integral(MenuTimeout::MaxValue)] = {3.0, 12.0, 60.0, INFINITY};
-            const double timeout =
-                m_state == MenuState::Splash ? INFINITY : timeouts[m_configManager->getValue(SettingMenuTimeout)];
-
-            const auto now = std::chrono::steady_clock::now();
-            const auto duration = std::chrono::duration<double>(now - m_lastInput).count();
->>>>>>> 93e28f64
 
             static const uint8_t kMenuTimeouts[to_integral(MenuTimeout::MaxValue)] = {3, 12, 60, 0};
             const auto timeout = std::chrono::seconds(kMenuTimeouts[to_integral(menuTimeout)]);
@@ -411,7 +384,6 @@
 
             if (m_state == MenuState::Splash) {
                 // The helper "splash screen".
-<<<<<<< HEAD
                 const auto textColorNormal = MakePRGBA(ColorNormal);
                 const auto textColorInstructions = MakePRGBA(ColorSelected);
                 const auto textColorHint = MakePRGBA(ColorHint);
@@ -422,18 +394,6 @@
                 const float splashWidth = m_device->measureString(
                     "You may show the in-game settings menu at any time by pressing", TextStyle::Normal, fontSize);
                 const float left = (renderWidth - splashWidth) / 2.f;
-=======
-                const auto textColorNormal = MakeRGB24(ColorNormal) | 0xff000000;
-                const auto textColorInstructions = MakeRGB24(ColorSelected) | 0xff000000;
-                const auto textColorHint = MakeRGB24(ColorHint) | 0xff000000;
-                const auto textColorPressed = MakeRGB24(ColorOverlay) | 0xff000000;
-
-                float top = renderTargetInfo.height / 2.f;
-
-                const float splashWidth = m_device->measureString(
-                    "You may show the in-game settings menu at any time by pressing", TextStyle::Normal, fontSize);
-                const float left = (renderTargetInfo.width - splashWidth) / 2.f;
->>>>>>> 93e28f64
 
                 m_device->clearColor(top - BorderVerticalSpacing,
                                      left - BorderHorizontalSpacing,
@@ -444,7 +404,6 @@
                 m_device->drawString(
                     toolkit::LayerPrettyNameFull, TextStyle::Bold, fontSize * 0.75f, left, top, textColorHint);
                 top += 1.2f * fontSize;
-<<<<<<< HEAD
 
                 m_device->clearColor(top,
                                      left - BorderHorizontalSpacing,
@@ -452,15 +411,6 @@
                                      left + splashWidth + BorderHorizontalSpacing,
                                      XrColor4f{ColorBackground.r, ColorBackground.g, ColorBackground.b, 1.0f});
 
-=======
-
-                m_device->clearColor(top,
-                                     left - BorderHorizontalSpacing,
-                                     top + (1.9f + 1.35f + 2.25f + 2.f) * fontSize,
-                                     left + splashWidth + BorderHorizontalSpacing,
-                                     XrColor4f{ColorBackground.r, ColorBackground.g, ColorBackground.b, 1.0f});
-
->>>>>>> 93e28f64
                 m_device->drawString(
                     "Welcome to the OpenXR Toolkit", TextStyle::Bold, fontSize * 1.2f, left, top, textColorNormal);
                 top += 1.9f * fontSize;
@@ -562,24 +512,12 @@
                 // then measure the background area.
                 const bool measureEntriesTitleWidth = m_resetTextLayout;
                 const bool measureBackgroundWidth =
-<<<<<<< HEAD
                     !measureEntriesTitleWidth && m_resetBackgroundLayout && renderEye != Eye::Right;
-
-                // Draw the background.
-                if (!measureEntriesTitleWidth && !measureBackgroundWidth) {
-                    // a + t*(b - a)
-                    const auto bgAlpha =
-                        noalpha ? 1 : (m_configManager->getValue(SettingMenuOpacity) * 0.01f) * fadeOutValue;
-=======
-                    !measureEntriesTitleWidth && m_resetBackgroundLayout && (!eye || eye == Eye::Left);
 
                 // Draw the background.
                 if (!measureEntriesTitleWidth && !measureBackgroundWidth) {
                     const auto bgAlpha =
-                        !m_configManager->getValue(SettingMenuLegacyMode)
-                            ? std::min(m_configManager->getValue(SettingMenuOpacity) / 100.f, alphaValue)
-                            : 1.0f;
->>>>>>> 93e28f64
+                        noalpha ? 1 : (m_configManager->getValue(SettingMenuOpacity) * 0.01f) * fadeOutValue;
 
                     m_device->clearColor(topAlign - BorderVerticalSpacing,
                                          leftAlign - BorderHorizontalSpacing,
@@ -726,11 +664,7 @@
                     top += 1.5f * fontSize;
 
                     if (measureBackgroundWidth) {
-<<<<<<< HEAD
                         m_menuBackgroundWidth = std::max(m_menuBackgroundWidth, left - leftAlign - offsetEye.x);
-=======
-                        m_menuBackgroundWidth = std::max(m_menuBackgroundWidth, left - leftAlign - eyeOffset);
->>>>>>> 93e28f64
                     }
 
                     if (menuEntry.type == MenuEntryType::Tabs) {
@@ -780,11 +714,7 @@
                     }
 
                     if (measureBackgroundWidth) {
-<<<<<<< HEAD
                         m_menuBackgroundWidth = std::max(m_menuBackgroundWidth, left - leftAlign - offsetEye.x);
-=======
-                        m_menuBackgroundWidth = std::max(m_menuBackgroundWidth, left - leftAlign - eyeOffset);
->>>>>>> 93e28f64
                     }
                 }
 
@@ -818,11 +748,7 @@
                     top += 0.8f * fontSize;
 
                     if (measureBackgroundWidth) {
-<<<<<<< HEAD
                         m_menuBackgroundWidth = std::max(m_menuBackgroundWidth, left - leftAlign - offsetEye.x);
-=======
-                        m_menuBackgroundWidth = std::max(m_menuBackgroundWidth, left - leftAlign - eyeOffset);
->>>>>>> 93e28f64
                     }
                 }
                 m_menuBackgroundHeight = (top + fontSize * 0.2f) - topAlign;
@@ -839,12 +765,7 @@
                 const auto overlayAlign = textOverlayOffset.x * renderWidth + offsetEye.x;
                 const auto overlayAlignRight = leftAlign + m_menuBackgroundWidth + offsetEye.x;
 
-<<<<<<< HEAD
                 float top = textOverlayOffset.y * renderHeight;
-=======
-                const float overlayAlign = screenOffset.x * renderTargetInfo.width + eyeOffset;
-                float top = screenOffset.y * renderTargetInfo.height;
->>>>>>> 93e28f64
 
                 // FPS display.
                 m_device->drawString(fmt::format("FPS: {}", m_stats.fps),
@@ -1051,15 +972,6 @@
 
         void updateEyeGazeState(const input::EyeGazeState& state) override {
             m_eyeGazeState = state;
-        }
-
-        void setViewProjectionCenters(XrVector2f left, XrVector2f right) override {
-            left = utilities::NdcToScreen(left);
-            m_projCenter[0].x = left.x;
-            m_projCenter[0].y = left.y;
-            right = utilities::NdcToScreen(right);
-            m_projCenter[1].x = right.x;
-            m_projCenter[1].y = right.y;
         }
 
         bool isVisible() const {
@@ -1699,10 +1611,6 @@
                                      0,
                                      MenuEntry::LastVal<MenuTimeout>(),
                                      MenuEntry::FmtEnum<MenuTimeout>});
-<<<<<<< HEAD
-=======
-
->>>>>>> 93e28f64
             MenuGroup newMenuGroup(this, [&] { return !m_configManager->peekValue(SettingMenuLegacyMode); });
             m_menuEntries.push_back({MenuIndent::OptionIndent,
                                      "Menu distance",
@@ -1914,11 +1822,6 @@
         int m_keyUp;
         std::wstring m_keyUpLabel;
 
-<<<<<<< HEAD
-=======
-        XrVector2f m_projCenter[ViewCount]{{0.5f, 0.5f}, {0.5f, 0.5f}};
-
->>>>>>> 93e28f64
         std::vector<MenuEntry> m_menuEntries;
         std::vector<MenuGroup> m_menuGroups;
         size_t m_selectedItem{0};
