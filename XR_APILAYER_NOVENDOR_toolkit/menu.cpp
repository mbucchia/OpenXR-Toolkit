--- conflicted
+++ resolved
@@ -839,11 +839,8 @@
         }
 
       private:
-<<<<<<< HEAD
         friend class MenuGroup;
-        
-=======
->>>>>>> 60d96332
+
         void setupPerformanceTab(const MenuInfo& menuInfo) {
             MenuGroup performanceTab(
                 this, [&] { return m_currentTab == MenuTab::Performance; }, true);
@@ -956,17 +953,10 @@
                 });
                 if (m_isEyeTrackingSupported) {
                     // Eye tracking sub-group.
-<<<<<<< HEAD
                     MenuGroup variableRateShaderEyeTrackingGroup(this, [&] {
                         // We only show eye tracking availability if we are able to distinguish left/right eyes.
                         return m_stats.hasColorBuffer[0] && m_stats.hasColorBuffer[1];
                     });
-=======
-                    MenuGroup variableRateShaderEyeTrackingGroup(m_configManager, m_menuGroups, m_menuEntries, [&] {
-                        // We only show eye tracking availability if we are able to distinguish left/right eyes.
-                        return m_stats.hasColorBuffer[0] && m_stats.hasColorBuffer[1];
-                    } /* visible condition */);
->>>>>>> 60d96332
                     m_menuEntries.push_back({MenuIndent::SubGroupIndent,
                                              "Eye tracking",
                                              MenuEntryType::Choice,
@@ -976,18 +966,10 @@
                                              MenuEntry::FmtEnum<OffOnType>});
                     m_originalEyeTrackingEnabled = isEyeTrackingEnabled();
                     variableRateShaderEyeTrackingGroup.finalize();
-<<<<<<< HEAD
 
                     // Eye tracking settings sub-group.
                     MenuGroup variableRateShaderEyeTrackingSettingsGroup(
                         this, [&] { return m_configManager->peekValue(SettingEyeTrackingEnabled); });
-=======
-                    // Eye tracking settings sub-group.
-                    MenuGroup variableRateShaderEyeTrackingSettingsGroup(
-                        m_configManager, m_menuGroups, m_menuEntries, [&] {
-                            return m_configManager->peekValue(SettingEyeTrackingEnabled);
-                        } /* visible condition */);
->>>>>>> 60d96332
                     if (menuInfo.isEyeTrackingProjectionDistanceSupported) {
                         m_menuEntries.push_back({MenuIndent::SubGroupIndent,
                                                  "Eye projection distance",
@@ -1426,7 +1408,6 @@
             
             MenuGroup resolutionGroup(this, [&] { return m_configManager->peekValue(SettingResolutionOverride); });
             m_originalResolutionWidth = m_displayWidth;
-<<<<<<< HEAD
             m_menuEntries.push_back({MenuIndent::SubGroupIndent,
                                      "Display resolution (per eye)",
                                      MenuEntryType::Slider,
@@ -1437,16 +1418,6 @@
                                          return fmt::format(
                                              "{}x{}", value, static_cast<int>(value * m_resolutionHeightRatio));
                                      }});
-=======
-            m_menuEntries.push_back(
-                {MenuIndent::SubGroupIndent,
-                 "Display resolution (per eye)",
-                 MenuEntryType::Slider,
-                 SettingResolutionWidth,
-                 500,
-                 (int)menuInfo.maxDisplayWidth,
-                 [&](int value) { return fmt::format("{}x{}", value, (uint32_t)(value * m_resolutionHeightRatio)); }});
->>>>>>> 60d96332
             m_menuEntries.back().acceleration = 10;
             resolutionGroup.finalize();
 
