--- conflicted
+++ resolved
@@ -35,11 +35,7 @@
                        const D3D_SHADER_MACRO* defines = nullptr,
                        ID3DInclude* includes = nullptr,
                        const char* target = "cs_5_0");
-<<<<<<< HEAD
 
-=======
-    
->>>>>>> 60d96332
     void CompileShader(const void* data,
                        size_t size,
                        const char* entryPoint,
@@ -47,28 +43,19 @@
                        const D3D_SHADER_MACRO* defines = nullptr,
                        ID3DInclude* includes = nullptr,
                        const char* target = "cs_5_0");
-<<<<<<< HEAD
-=======
     
     inline void CompileShader(std::string_view code, const char* entryPoint, ID3DBlob** blob, const char* target) {
         CompileShader(code.data(), code.size(), entryPoint, blob, nullptr, nullptr, target);
     }
->>>>>>> 60d96332
 
     struct IncludeHeader : ID3DInclude {
         IncludeHeader(std::vector<std::filesystem::path> includePaths) : m_includePaths(std::move(includePaths)) {
         }
 
         HRESULT
-<<<<<<< HEAD
         Open(D3D_INCLUDE_TYPE includeType, LPCSTR pFileName, LPCVOID pParentData, LPCVOID* ppData, UINT* pBytes);
         HRESULT Close(LPCVOID pData);
 
-=======
-        Open(D3D_INCLUDE_TYPE IncludeType, LPCSTR pFileName, LPCVOID pParentData, LPCVOID* ppData, UINT* pBytes);
-        HRESULT Close(LPCVOID pData);
-        
->>>>>>> 60d96332
         std::vector<std::vector<char>> m_data;
         std::vector<std::filesystem::path> m_includePaths;
     };
